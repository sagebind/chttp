--- conflicted
+++ resolved
@@ -1,15 +1,11 @@
 //! Helpers for working with tasks and futures.
 
-<<<<<<< HEAD
+use crate::Error;
 use crossbeam_utils::sync::{Parker, Unparker};
 use futures_util::{pin_mut, task::ArcWake};
 use std::{
     future::Future,
     io,
-=======
-use crate::Error;
-use std::{
->>>>>>> 6c978057
     net::{SocketAddr, UdpSocket},
     task::Waker,
 };
