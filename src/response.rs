--- conflicted
+++ resolved
@@ -91,8 +91,7 @@
 }
 
 /// Provides extension methods for consuming HTTP response streams.
-<<<<<<< HEAD
-pub trait ReadResponseExt<T: Read> {
+pub trait ReadResponseExt<R: Read> {
     /// Read any remaining bytes from the response body stream and discard them
     /// until the end of the stream is reached. It is usually a good idea to
     /// call this method before dropping a response if you know you haven't read
@@ -141,9 +140,6 @@
         Ok(())
     }
 
-=======
-pub trait ReadResponseExt<R: Read> {
->>>>>>> dacdad2a
     /// Copy the response body into a writer.
     ///
     /// Returns the number of bytes that were written.
@@ -259,8 +255,7 @@
 }
 
 /// Provides extension methods for consuming asynchronous HTTP response streams.
-<<<<<<< HEAD
-pub trait AsyncReadResponseExt<T: AsyncRead + Unpin> {
+pub trait AsyncReadResponseExt<R: AsyncRead + Unpin> {
     /// Read any remaining bytes from the response body stream and discard them
     /// until the end of the stream is reached. It is usually a good idea to
     /// call this method before dropping a response if you know you haven't read
@@ -304,11 +299,8 @@
     /// response.consume().await?;
     /// # Ok(()) }
     /// ```
-    fn consume(&mut self) -> ConsumeFuture<'_, T>;
-
-=======
-pub trait AsyncReadResponseExt<R: AsyncRead + Unpin> {
->>>>>>> dacdad2a
+    fn consume(&mut self) -> ConsumeFuture<'_, R>;
+
     /// Copy the response body into a writer asynchronously.
     ///
     /// Returns the number of bytes that were written.
@@ -327,11 +319,7 @@
     /// println!("Read {} bytes", buf.len());
     /// # Ok(()) }
     /// ```
-<<<<<<< HEAD
-    fn copy_to<'a, W>(&'a mut self, writer: W) -> CopyFuture<'a, T>
-=======
     fn copy_to<'a, W>(&'a mut self, writer: W) -> CopyFuture<'a, R, W>
->>>>>>> dacdad2a
     where
         W: AsyncWrite + Unpin + 'a;
 
@@ -361,9 +349,9 @@
     fn text(&mut self) -> crate::text::TextFuture<'_, &mut R>;
 }
 
-<<<<<<< HEAD
-impl<T: AsyncRead + Unpin> AsyncReadResponseExt<T> for Response<T> {
-    fn consume(&mut self) -> ConsumeFuture<'_, T> {
+
+impl<R: AsyncRead + Unpin> AsyncReadResponseExt<R> for Response<R> {
+    fn consume(&mut self) -> ConsumeFuture<'_, R> {
         ConsumeFuture::new(async move {
             futures_lite::io::copy(self.body_mut(), futures_lite::io::sink()).await?;
 
@@ -371,11 +359,7 @@
         })
     }
 
-    fn copy_to<'a, W>(&'a mut self, writer: W) -> CopyFuture<'a, T>
-=======
-impl<R: AsyncRead + Unpin> AsyncReadResponseExt<R> for Response<R> {
     fn copy_to<'a, W>(&'a mut self, writer: W) -> CopyFuture<'a, R, W>
->>>>>>> dacdad2a
     where
         W: AsyncWrite + Unpin + 'a,
     {
@@ -389,17 +373,12 @@
 }
 
 decl_future! {
-<<<<<<< HEAD
     /// A future which reads any remaining bytes from the response body stream
     /// and discard them.
     pub type ConsumeFuture<T> = impl Future<Output = io::Result<()>> + SendIf<T>;
 
     /// A future which copies all the response body bytes into a sink.
-    pub type CopyFuture<T> = impl Future<Output = io::Result<u64>> + SendIf<T>;
-=======
-    /// A future which copies all the response body bytes into a sink.
     pub type CopyFuture<R, W> = impl Future<Output = io::Result<u64>> + SendIf<R, W>;
->>>>>>> dacdad2a
 }
 
 pub(crate) struct LocalAddr(pub(crate) SocketAddr);
@@ -410,18 +389,10 @@
 mod tests {
     use super::*;
 
-<<<<<<< HEAD
-    static_assertions::assert_impl_all!(ConsumeFuture<'static, Vec<u8>>: Send);
-    static_assertions::assert_not_impl_any!(ConsumeFuture<'static, *mut Vec<u8>>: Send);
-
-    static_assertions::assert_impl_all!(CopyFuture<'static, Vec<u8>>: Send);
-    static_assertions::assert_not_impl_any!(CopyFuture<'static, *mut Vec<u8>>: Send);
-=======
     static_assertions::assert_impl_all!(CopyFuture<'static, Vec<u8>, Vec<u8>>: Send);
 
     // *mut T is !Send
     static_assertions::assert_not_impl_any!(CopyFuture<'static, *mut Vec<u8>, Vec<u8>>: Send);
     static_assertions::assert_not_impl_any!(CopyFuture<'static, Vec<u8>, *mut Vec<u8>>: Send);
     static_assertions::assert_not_impl_any!(CopyFuture<'static, *mut Vec<u8>, *mut Vec<u8>>: Send);
->>>>>>> dacdad2a
 }