use crate::{
    config::RedirectPolicy,
    error::{Error, ErrorKind},
    handler::RequestBody,
    interceptor::{Context, Interceptor, InterceptorFuture},
    request::RequestExt,
<<<<<<< HEAD
    Body,
=======
    Body, Error,
>>>>>>> 6c978057
};
use http::{Request, Response, Uri};
use std::convert::TryFrom;
use url::Url;

/// How many redirects to follow by default if a limit is not specified. We
/// don't actually allow infinite redirects as that could result in a dangerous
/// infinite loop, so by default we actually limit redirects to a large amount.
const DEFAULT_REDIRECT_LIMIT: u32 = 1024;

/// Extension containing the final "effective" URI that was visited, after
/// following any redirects.
pub(crate) struct EffectiveUri(pub(crate) Uri);

/// Interceptor that implements automatic following of HTTP redirects.
pub(crate) struct RedirectInterceptor;

impl Interceptor for RedirectInterceptor {
    type Err = Error;

    fn intercept<'a>(
        &'a self,
        mut request: Request<Body>,
        ctx: Context<'a>,
    ) -> InterceptorFuture<'a, Self::Err> {
        Box::pin(async move {
            // Store the effective URI to include in the response.
            let mut effective_uri = request.uri().clone();

            // Get the redirect policy for this request.
            let policy = request
                .extensions()
                .get::<RedirectPolicy>()
                .cloned()
                .unwrap_or_default();

            // No redirect handling, just proceed normally.
            if policy == RedirectPolicy::None {
                let mut response = ctx.send(request).await?;
                response
                    .extensions_mut()
                    .insert(EffectiveUri(effective_uri));

                return Ok(response);
            }

            let auto_referer = request
                .extensions()
                .get::<crate::config::redirect::AutoReferer>()
                .is_some();

            let limit = match policy {
                RedirectPolicy::Limit(limit) => limit,
                _ => DEFAULT_REDIRECT_LIMIT,
            };

            // Keep track of how many redirects we've done.
            let mut redirect_count: u32 = 0;

<<<<<<< HEAD
                // If we've reached the limit, return an error as requested.
                if redirect_count >= limit {
                    return Err(ErrorKind::TooManyRedirects.into());
=======
            loop {
                // Preserve a clone of the request before sending it.
                let mut request_builder = request.to_builder();

                // Send the request to get the ball rolling.
                let mut response = ctx.send(request).await?;

                // Check for a redirect.
                if let Some(location) = get_redirect_location(&effective_uri, &response) {
                    // If we've reached the limit, return an error as requested.
                    if redirect_count >= limit {
                        return Err(Error::TooManyRedirects);
                    }

                    // Set referer header.
                    if auto_referer {
                        let referer = request_builder.uri_ref().unwrap().to_string();
                        request_builder = request_builder.header(http::header::REFERER, referer);
                    }

                    // Check if we should change the request method into a GET. HTTP
                    // specs don't really say one way or another when this should
                    // happen for most status codes, so we just mimic curl's
                    // behavior here since it is so common.
                    if response.status() == 301 || response.status() == 302 || response.status() == 303
                    {
                        request_builder = request_builder.method(http::Method::GET);
                    }

                    // Grab the request body back from the internal handler, as we
                    // might need to send it again (if possible...)
                    let mut request_body = response
                        .extensions_mut()
                        .remove::<RequestBody>()
                        .map(|v| v.0)
                        .unwrap_or_default();

                    // Redirect handling is tricky when we are uploading something.
                    // If we can, reset the body stream to the beginning. This might
                    // work if the body to upload is an in-memory byte buffer, but
                    // for arbitrary streams we can't do this.
                    //
                    // There's not really a good way of handling this gracefully, so
                    // we just return an error so that the user knows about it.
                    if !request_body.reset() {
                        return Err(Error::RequestBodyError(Some(String::from(
                            "could not follow redirect because request body is not rewindable",
                        ))));
                    }

                    // Update the request to point to the new URI.
                    effective_uri = location.clone();
                    request = request_builder.uri(location).body(request_body)?;
                    redirect_count += 1;
>>>>>>> 6c978057
                }

                // No more redirects; set the effective URI we finally settled on and return.
                else {
                    response
                        .extensions_mut()
                        .insert(EffectiveUri(effective_uri));

                    return Ok(response);
                }
<<<<<<< HEAD

                // Grab the request body back from the internal handler, as we
                // might need to send it again (if possible...)
                let mut request_body = response.extensions_mut()
                    .remove::<RequestBody>()
                    .map(|v| v.0)
                    .unwrap_or_default();

                // Redirect handling is tricky when we are uploading something.
                // If we can, reset the body stream to the beginning. This might
                // work if the body to upload is an in-memory byte buffer, but
                // for arbitrary streams we can't do this.
                //
                // There's not really a good way of handling this gracefully, so
                // we just return an error so that the user knows about it.
                if !request_body.reset() {
                    return Err(ErrorKind::RequestBodyNotRewindable.into());
=======
            }
        })
    }
}

fn get_redirect_location<T>(request_uri: &Uri, response: &Response<T>) -> Option<Uri> {
    if response.status().is_redirection() {
        let location = response.headers().get(http::header::LOCATION)?;

        match location.to_str() {
            Ok(location) => {
                match resolve(request_uri, location) {
                    Ok(uri) => return Some(uri),
                    Err(e) => {
                        tracing::debug!("bad redirect location: {}", e);
                    }
>>>>>>> 6c978057
                }
            }
            Err(e) => {
                tracing::debug!("bad redirect location: {}", e);
            }
        }
    }

    None
}

/// Resolve one URI in terms of another.
fn resolve(base: &Uri, target: &str) -> Result<Uri, Box<dyn std::error::Error>> {
    // Optimistically check if this is an absolute URI.
    match Url::parse(target) {
        Ok(url) => Ok(Uri::try_from(url.as_str())?),

        // Relative URI, resolve against the base.
        Err(url::ParseError::RelativeUrlWithoutBase) => {
            let base = Url::parse(base.to_string().as_str())?;

            Ok(Uri::try_from(base.join(target)?.as_str())?)
        }

        Err(e) => Err(Box::new(e)),
    }
}<|MERGE_RESOLUTION|>--- conflicted
+++ resolved
@@ -4,11 +4,7 @@
     handler::RequestBody,
     interceptor::{Context, Interceptor, InterceptorFuture},
     request::RequestExt,
-<<<<<<< HEAD
-    Body,
-=======
     Body, Error,
->>>>>>> 6c978057
 };
 use http::{Request, Response, Uri};
 use std::convert::TryFrom;
@@ -68,11 +64,6 @@
             // Keep track of how many redirects we've done.
             let mut redirect_count: u32 = 0;
 
-<<<<<<< HEAD
-                // If we've reached the limit, return an error as requested.
-                if redirect_count >= limit {
-                    return Err(ErrorKind::TooManyRedirects.into());
-=======
             loop {
                 // Preserve a clone of the request before sending it.
                 let mut request_builder = request.to_builder();
@@ -84,7 +75,7 @@
                 if let Some(location) = get_redirect_location(&effective_uri, &response) {
                     // If we've reached the limit, return an error as requested.
                     if redirect_count >= limit {
-                        return Err(Error::TooManyRedirects);
+                        return Err(ErrorKind::TooManyRedirects.into());
                     }
 
                     // Set referer header.
@@ -118,16 +109,13 @@
                     // There's not really a good way of handling this gracefully, so
                     // we just return an error so that the user knows about it.
                     if !request_body.reset() {
-                        return Err(Error::RequestBodyError(Some(String::from(
-                            "could not follow redirect because request body is not rewindable",
-                        ))));
+                        return Err(ErrorKind::RequestBodyNotRewindable.into());
                     }
 
                     // Update the request to point to the new URI.
                     effective_uri = location.clone();
                     request = request_builder.uri(location).body(request_body)?;
                     redirect_count += 1;
->>>>>>> 6c978057
                 }
 
                 // No more redirects; set the effective URI we finally settled on and return.
@@ -138,25 +126,6 @@
 
                     return Ok(response);
                 }
-<<<<<<< HEAD
-
-                // Grab the request body back from the internal handler, as we
-                // might need to send it again (if possible...)
-                let mut request_body = response.extensions_mut()
-                    .remove::<RequestBody>()
-                    .map(|v| v.0)
-                    .unwrap_or_default();
-
-                // Redirect handling is tricky when we are uploading something.
-                // If we can, reset the body stream to the beginning. This might
-                // work if the body to upload is an in-memory byte buffer, but
-                // for arbitrary streams we can't do this.
-                //
-                // There's not really a good way of handling this gracefully, so
-                // we just return an error so that the user knows about it.
-                if !request_body.reset() {
-                    return Err(ErrorKind::RequestBodyNotRewindable.into());
-=======
             }
         })
     }
@@ -173,7 +142,6 @@
                     Err(e) => {
                         tracing::debug!("bad redirect location: {}", e);
                     }
->>>>>>> 6c978057
                 }
             }
             Err(e) => {
