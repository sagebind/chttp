//! Definition of all client and request configuration options.
//!
//! Individual options are separated out into multiple types. Each type acts
//! both as a "field name" and the value of that option.

use std::iter::FromIterator;
use std::net::SocketAddr;
use std::path::PathBuf;
use std::time::Duration;

/// A helper trait for applying a configuration value to a given curl handle.
pub(crate) trait SetOpt {
    /// Apply this configuration option to the given curl handle.
    fn set_opt<H>(&self, easy: &mut curl::easy::Easy2<H>) -> Result<(), curl::Error>;
}

/// Describes a policy for handling server redirects.
///
/// The default is to not follow redirects.
#[derive(Clone, Copy, Debug, Eq, PartialEq)]
pub enum RedirectPolicy {
    /// Do not apply any special treatment to redirect responses. The response
    /// will be returned as-is and redirects will not be followed.
    ///
    /// This is the default policy.
    None,
    /// Follow all redirects automatically.
    Follow,
    /// Follow redirects automatically up to a maximum number of redirects.
    Limit(u32),
}

impl Default for RedirectPolicy {
    fn default() -> Self {
        RedirectPolicy::None
    }
}

impl SetOpt for RedirectPolicy {
    fn set_opt<H>(&self, easy: &mut curl::easy::Easy2<H>) -> Result<(), curl::Error> {
        match self {
            RedirectPolicy::Follow => {
                easy.follow_location(true)?;
            }
            RedirectPolicy::Limit(max) => {
                easy.follow_location(true)?;
                easy.max_redirections(*max)?;
            }
            RedirectPolicy::None => {
                easy.follow_location(false)?;
            }
        }

        Ok(())
    }
}

/// A public key certificate file.
#[derive(Clone, Debug, Eq, PartialEq)]
pub enum ClientCertificate {
    /// A PEM-encoded certificate file.
    PEM {
        /// Path to the certificate file.
        path: PathBuf,

        /// Private key corresponding to the SSL/TLS certificate.
        private_key: Option<PrivateKey>,
    },
    /// A DER-encoded certificate file.
    DER {
        /// Path to the certificate file.
        path: PathBuf,

        /// Private key corresponding to the SSL/TLS certificate.
        private_key: Option<PrivateKey>,
    },
    /// A PKCS#12-encoded certificate file.
    P12 {
        /// Path to the certificate file.
        path: PathBuf,

        /// Password to decrypt the certificate file.
        password: Option<String>,
    },
}

impl SetOpt for ClientCertificate {
    fn set_opt<H>(&self, easy: &mut curl::easy::Easy2<H>) -> Result<(), curl::Error> {
        match self {
            ClientCertificate::PEM { path, private_key } => {
                easy.ssl_cert(path)?;
                easy.ssl_cert_type("PEM")?;
                if let Some(key) = private_key {
                    key.set_opt(easy)?;
                }
            }
            ClientCertificate::DER { path, private_key } => {
                easy.ssl_cert(path)?;
                easy.ssl_cert_type("DER")?;
                if let Some(key) = private_key {
                    key.set_opt(easy)?;
                }
            }
            ClientCertificate::P12 { path, password } => {
                easy.ssl_cert(path)?;
                easy.ssl_cert_type("P12")?;
                if let Some(password) = password {
                    easy.key_password(password)?;
                }
            }
        }

        Ok(())
    }
}

/// A private key file.
#[derive(Clone, Debug, Eq, PartialEq)]
pub enum PrivateKey {
    /// A PEM-encoded private key file.
    PEM {
        /// Path to the key file.
        path: PathBuf,

        /// Password to decrypt the key file.
        password: Option<String>,
    },
    /// A DER-encoded private key file.
    DER {
        /// Path to the key file.
        path: PathBuf,

        /// Password to decrypt the key file.
        password: Option<String>,
    },
}

impl SetOpt for PrivateKey {
    fn set_opt<H>(&self, easy: &mut curl::easy::Easy2<H>) -> Result<(), curl::Error> {
        match self {
            PrivateKey::PEM { path, password } => {
                easy.ssl_key(path)?;
                easy.ssl_key_type("PEM")?;
                if let Some(password) = password {
                    easy.key_password(password)?;
                }
            }
            PrivateKey::DER { path, password } => {
                easy.ssl_key(path)?;
                easy.ssl_key_type("DER")?;
                if let Some(password) = password {
                    easy.key_password(password)?;
                }
            }
        }

        Ok(())
    }
}

#[derive(Clone, Debug)]
pub(crate) struct Timeout(pub(crate) Duration);

impl SetOpt for Timeout {
    fn set_opt<H>(&self, easy: &mut curl::easy::Easy2<H>) -> Result<(), curl::Error> {
        easy.timeout(self.0)
    }
}

#[derive(Clone, Debug)]
pub(crate) struct ConnectTimeout(pub(crate) Duration);

impl SetOpt for ConnectTimeout {
    fn set_opt<H>(&self, easy: &mut curl::easy::Easy2<H>) -> Result<(), curl::Error> {
        easy.connect_timeout(self.0)
    }
}

#[derive(Clone, Debug)]
pub(crate) struct TcpKeepAlive(pub(crate) Duration);

impl SetOpt for TcpKeepAlive {
    fn set_opt<H>(&self, easy: &mut curl::easy::Easy2<H>) -> Result<(), curl::Error> {
        easy.tcp_keepalive(true)?;
        easy.tcp_keepintvl(self.0)
    }
}

#[derive(Clone, Debug)]
pub(crate) struct PreferredHttpVersion(pub(crate) http::Version);

impl SetOpt for PreferredHttpVersion {
    fn set_opt<H>(&self, easy: &mut curl::easy::Easy2<H>) -> Result<(), curl::Error> {
        easy.http_version(match self.0 {
            http::Version::HTTP_10 => curl::easy::HttpVersion::V10,
            http::Version::HTTP_11 => curl::easy::HttpVersion::V11,
            http::Version::HTTP_2 => curl::easy::HttpVersion::V2,
            _ => curl::easy::HttpVersion::Any,
        })
    }
}

#[derive(Clone, Copy, Debug)]
pub(crate) struct TcpNoDelay;

impl SetOpt for TcpNoDelay {
    fn set_opt<H>(&self, easy: &mut curl::easy::Easy2<H>) -> Result<(), curl::Error> {
        easy.tcp_nodelay(true)
    }
}

#[derive(Clone, Copy, Debug)]
pub(crate) struct AutoReferer;

impl SetOpt for AutoReferer {
    fn set_opt<H>(&self, easy: &mut curl::easy::Easy2<H>) -> Result<(), curl::Error> {
        easy.autoreferer(true)
    }
}

#[derive(Clone, Copy, Debug)]
pub(crate) struct MaxUploadSpeed(pub(crate) u64);

impl SetOpt for MaxUploadSpeed {
    fn set_opt<H>(&self, easy: &mut curl::easy::Easy2<H>) -> Result<(), curl::Error> {
        easy.max_send_speed(self.0)
    }
}

#[derive(Clone, Copy, Debug)]
pub(crate) struct MaxDownloadSpeed(pub(crate) u64);

<<<<<<< HEAD
#[derive(Clone, Debug)]
pub(crate) struct AllowUnsafeSSL(pub(crate) bool);
=======
impl SetOpt for MaxDownloadSpeed {
    fn set_opt<H>(&self, easy: &mut curl::easy::Easy2<H>) -> Result<(), curl::Error> {
        easy.max_recv_speed(self.0)
    }
}
>>>>>>> 0745f7ce

#[derive(Clone, Debug)]
pub(crate) struct DnsServers(pub(crate) Vec<SocketAddr>);

impl FromIterator<SocketAddr> for DnsServers {
    fn from_iter<I: IntoIterator<Item = SocketAddr>>(iter: I) -> Self {
        DnsServers(Vec::from_iter(iter))
    }
}

impl SetOpt for DnsServers {
    fn set_opt<H>(&self, easy: &mut curl::easy::Easy2<H>) -> Result<(), curl::Error> {
        let dns_string = self.0
            .iter()
            .map(ToString::to_string)
            .collect::<Vec<_>>()
            .join(",");

        // DNS servers should not be hard error.
        if let Err(e) = easy.dns_servers(&dns_string) {
            log::warn!("DNS servers could not be configured: {}", e);
        }

        Ok(())
    }
}

#[derive(Clone, Debug)]
pub(crate) struct Proxy(pub(crate) http::Uri);

impl SetOpt for Proxy {
    fn set_opt<H>(&self, easy: &mut curl::easy::Easy2<H>) -> Result<(), curl::Error> {
        easy.proxy(&format!("{}", self.0))
    }
}

#[derive(Clone, Debug)]
pub(crate) struct SslCiphers(pub(crate) Vec<String>);

impl FromIterator<String> for SslCiphers {
    fn from_iter<I: IntoIterator<Item = String>>(iter: I) -> Self {
        SslCiphers(Vec::from_iter(iter))
    }
}

<<<<<<< HEAD
#[derive(Clone, Debug)]
pub(crate) struct EnableMetrics(pub(crate) bool);
=======
impl SetOpt for SslCiphers {
    fn set_opt<H>(&self, easy: &mut curl::easy::Easy2<H>) -> Result<(), curl::Error> {
        easy.ssl_cipher_list(&self.0.join(":"))
    }
}

#[derive(Clone, Debug)]
pub(crate) struct AllowUnsafeSsl(pub(crate) bool);

impl SetOpt for AllowUnsafeSsl {
    fn set_opt<H>(&self, easy: &mut curl::easy::Easy2<H>) -> Result<(), curl::Error> {
        easy.ssl_verify_peer(!self.0)?;
        easy.ssl_verify_host(!self.0)
    }
}
>>>>>>> 0745f7ce
<|MERGE_RESOLUTION|>--- conflicted
+++ resolved
@@ -230,16 +230,11 @@
 #[derive(Clone, Copy, Debug)]
 pub(crate) struct MaxDownloadSpeed(pub(crate) u64);
 
-<<<<<<< HEAD
-#[derive(Clone, Debug)]
-pub(crate) struct AllowUnsafeSSL(pub(crate) bool);
-=======
 impl SetOpt for MaxDownloadSpeed {
     fn set_opt<H>(&self, easy: &mut curl::easy::Easy2<H>) -> Result<(), curl::Error> {
         easy.max_recv_speed(self.0)
     }
 }
->>>>>>> 0745f7ce
 
 #[derive(Clone, Debug)]
 pub(crate) struct DnsServers(pub(crate) Vec<SocketAddr>);
@@ -285,10 +280,6 @@
     }
 }
 
-<<<<<<< HEAD
-#[derive(Clone, Debug)]
-pub(crate) struct EnableMetrics(pub(crate) bool);
-=======
 impl SetOpt for SslCiphers {
     fn set_opt<H>(&self, easy: &mut curl::easy::Easy2<H>) -> Result<(), curl::Error> {
         easy.ssl_cipher_list(&self.0.join(":"))
@@ -304,4 +295,12 @@
         easy.ssl_verify_host(!self.0)
     }
 }
->>>>>>> 0745f7ce
+
+#[derive(Clone, Debug)]
+pub(crate) struct EnableMetrics(pub(crate) bool);
+
+impl SetOpt for EnableMetrics {
+    fn set_opt<H>(&self, easy: &mut curl::easy::Easy2<H>) -> Result<(), curl::Error> {
+        easy.progress(self.0)
+    }
+}