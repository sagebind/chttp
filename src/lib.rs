//! The practical HTTP client that is fun to use.
//!
//! Here are some of Isahc's key features:
//!
//! - Full support for HTTP/1.1 and HTTP/2.
//! - Configurable request timeouts, redirect policies, Unix sockets, and many
//!   more settings.
//! - Offers an ergonomic synchronous API as well as a runtime-agnostic
//!   asynchronous API with support for async/await.
//! - Fully asynchronous core, with incremental reading and writing of request
//!   and response bodies and connection multiplexing.
//! - Sessions and cookie persistence.
//! - Automatic request cancellation on drop.
//!
//! # Getting started
//!
//! Sending requests is as easy as calling a single function. Let's make a
//! simple GET request to an example website:
//!
//! ```no_run
//! use isahc::prelude::*;
//!
//! let mut response = isahc::get("https://example.org")?;
//! println!("{}", response.text()?);
//! # Ok::<(), isahc::Error>(())
//! ```
//!
//! By default, sending a request will wait for the response, up until the
//! response headers are received. The returned response struct includes the
//! response body as an open stream implementing [`Read`](std::io::Read).
//!
//! Sending a POST request is also easy, and takes an additional argument for
//! the request body:
//!
//! ```no_run
//! let response = isahc::post("https://httpbin.org/post", "make me a salad")?;
//! # Ok::<(), isahc::Error>(())
//! ```
//!
//! Isahc provides several other simple functions for common HTTP request types:
//!
//! ```no_run
//! isahc::put("https://httpbin.org/put", "have a salad")?;
//! isahc::head("https://httpbin.org/get")?;
//! isahc::delete("https://httpbin.org/delete")?;
//! # Ok::<(), isahc::Error>(())
//! ```
//!
//! If you want to customize the request by adding headers, setting timeouts,
//! etc, then you can create a [`Request`][Request] using a
//! builder-style fluent interface, then finishing it off with a
//! [`send`][RequestExt::send]:
//!
//! ```no_run
//! use isahc::{prelude::*, Request};
//! use std::time::Duration;
//!
//! let response = Request::post("https://httpbin.org/post")
//!     .header("Content-Type", "application/json")
//!     .timeout(Duration::from_secs(5))
//!     .body(r#"{
//!         "speed": "fast",
//!         "cool_name": true
//!     }"#)?
//!     .send()?;
//! # Ok::<(), isahc::Error>(())
//! ```
//!
//! For even more examples used in complete programs, please check out the
//! [examples](https://github.com/sagebind/isahc/tree/master/examples) directory
//! in the project repo.
//!
//! # Feature tour
//!
//! Below is a brief overview of some notable features of Isahc. Check out the
//! rest of the documentation for even more guides and examples.
//!
//! ## Easy request functions
//!
//! You can start sending requests without any configuration by using the global
//! functions in this module, including [`get`], [`post`], and [`send`]. These
//! use a shared HTTP client instance with sane defaults, so it is easy to get
//! up and running. They should work perfectly fine for many use-cases, so don't
//! worry about graduating to more complex APIs if you don't need them.
//!
//! ## Request and response traits
//!
//! Isahc includes a number of traits in the [`prelude`] module that extend the
//! [`Request`] and [`Response`] types with a plethora of extra methods that
//! make common tasks convenient and allow you to configure more advanced
//! connection and protocol details.
//!
//! Here are some of the key traits to read about:
//!
//! - [`Configurable`](config::Configurable): Configure request parameters.
//! - [`RequestExt`]: Manipulate and send requests.
//! - [`ResponseExt`]: Get information about the corresponding request or
//!   response statistics.
//! - [`ReadResponseExt`]: Consume a response body in a variety of ways.
//! - [`AsyncReadResponseExt`]: Consume an asynchronous response body in a
//!   variety of ways.
//!
//! ## Custom clients
//!
//! The free-standing functions for sending requests use a shared [`HttpClient`]
//! instance, but you can also create your own client instances, which allows
//! you to customize the default behavior for requests that use it.
//!
//! See the documentation for [`HttpClient`] and [`HttpClientBuilder`] for more
//! information on creating custom clients.
//!
//! ## Asynchronous requests
//!
//! Requests are always executed asynchronously under the hood. This allows a
//! single client to execute a large number of requests concurrently with
//! minimal overhead. Even synchronous applications can benefit!
//!
//! If you are writing an asynchronous application, you can reap additional
//! benefits from the async nature of the client by using the asynchronous
//! methods available to prevent blocking threads in your code. All request
//! methods have an asynchronous variant that ends with `_async` in the name.
//! Here is our first example rewritten to use async/await syntax:
//!
//! ```no_run
//! # async fn run() -> Result<(), isahc::Error> {
//! use isahc::prelude::*;
//!
//! let mut response = isahc::get_async("https://httpbin.org/get").await?;
//! println!("{}", response.text().await?);
//! # Ok(()) }
//! ```
//!
//! Since we sent our request using [`get_async`], no blocking will occur, and
//! the asynchronous versions of all response methods (such as
//! [`text`](AsyncReadResponseExt::text)) will also automatically be selected by
//! the compiler.
//!
//! # Feature flags
//!
//! Isahc is designed to be as "pay-as-you-need" as possible using Cargo feature
//! flags and optional dependencies. Unstable features are also initially
//! released behind feature flags until they are stabilized. You can add the
//! feature names below to your `Cargo.toml` file to enable them:
//!
//! ```toml
//! [dependencies.isahc]
//! version = "1.3"
//! features = ["psl"]
//! ```
//!
//! Below is a list of all available feature flags and their meanings.
//!
//! ## `cookies`
//!
//! Enable persistent HTTP cookie support. Disabled by default.
//!
//! ## `http2`
//!
//! Enable compile-time support for HTTP/2 in libcurl via libnghttp2. This does
//! not actually affect whether HTTP/2 is used for a given request, but simply
//! makes it available. To configure which HTTP versions to use in a request,
//! see [`VersionNegotiation`](config::VersionNegotiation).
//!
//! Enabled by default.
//!
//! ## `json`
//!
//! Additional serialization and deserialization of JSON bodies via
//! [serde](https://serde.rs). Disabled by default.
//!
//! ## `psl`
//!
//! Enable use of the Public Suffix List to filter out potentially malicious
//! cross-domain cookies. Implies `cookies`, disabled by default.
//!
//! ## `spnego`
//!
//! Enable support for [SPNEGO-based HTTP
//! authentication](https://tools.ietf.org/html/rfc4559) (`negotiate` auth
//! scheme). This makes the `negotiate` scheme available in the API and, if
//! `static-curl` is enabled, compiles libcurl with GSS-API APIs. The [MIT
//! Kerberos](https://web.mit.edu/kerberos/) headers must be pre-installed at
//! compile time.
//!
//! ## `static-curl`
//!
//! Use a bundled libcurl version and statically link to it. Enabled by default.
//!
//! ## `text-decoding`
//!
//! Enable support for decoding text-based responses in various charsets into
//! strings. Enabled by default.
//!
//! ## Unstable APIs
//!
//! There are also some features that enable new incubating APIs that do not
//! have stability guarantees:
//!
//! ### `unstable-interceptors`
//!
//! Enable the new interceptors API (replaces the old unstable middleware API).
//! Unstable until the API is finalized. This an unstable feature whose
//! interface may change between patch releases.
//!
//! # Logging and tracing
//!
//! Isahc logs quite a bit of useful information at various levels compatible
//! with the [log](https://docs.rs/log) crate. For even more in-depth
//! diagnostics, you can use a [tracing](https://docs.rs/tracing) subscriber to
//! track log events grouped by individual requests. This can be especially
//! useful if you are sending multiple requests concurrently.
//!
//! If you set the log level to `Trace` for the `isahc::wire` target, Isahc will
//! also log all incoming and outgoing data while in flight. This may come in
//! handy if you are debugging code and need to see the exact data being sent to
//! the server and being received.

#![doc(
    html_logo_url = "https://raw.githubusercontent.com/sagebind/isahc/master/media/isahc.svg.png",
    html_favicon_url = "https://raw.githubusercontent.com/sagebind/isahc/master/media/icon.png"
)]
#![deny(unsafe_code)]
#![warn(
    future_incompatible,
    missing_debug_implementations,
    missing_docs,
    rust_2018_idioms,
    unreachable_pub,
    unused,
    clippy::all
)]
// These lints suggest to use features not available in our MSRV.
#![allow(clippy::manual_strip, clippy::match_like_matches_macro)]

use once_cell::sync::Lazy;
use std::convert::TryFrom;

#[macro_use]
mod macros;

#[cfg(feature = "cookies")]
pub mod cookies;

mod agent;
mod body;
mod client;
mod default_headers;
mod handler;
mod headers;
mod metrics;
mod parsing;
mod redirect;
mod request;
mod response;
mod task;
mod text;
mod trailer;

pub mod auth;
pub mod config;
pub mod error;

#[cfg(feature = "unstable-interceptors")]
pub mod interceptor;
#[cfg(not(feature = "unstable-interceptors"))]
#[allow(unreachable_pub, unused)]
pub(crate) mod interceptor;

pub use crate::{
    body::{AsyncBody, Body},
    client::{HttpClient, HttpClientBuilder, ResponseFuture},
    error::Error,
    http::{request::Request, response::Response},
    metrics::Metrics,
    request::RequestExt,
<<<<<<< HEAD
    response::ResponseExt,
    trailer::Trailer,
=======
    response::{AsyncReadResponseExt, ReadResponseExt, ResponseExt},
>>>>>>> 929fa750
};

/// Re-export of HTTP types.
pub use http;

/// A "prelude" for importing commonly used Isahc types and traits.
///
/// The prelude re-exports most commonly used traits and macros from this crate.
///
/// # Example
///
/// Import the prelude with:
///
/// ```
/// use isahc::prelude::*;
/// ```
pub mod prelude {
    #[doc(no_inline)]
    pub use crate::{
        config::Configurable,
        AsyncReadResponseExt,
        ReadResponseExt,
        RequestExt,
        ResponseExt,
    };
}

/// Send a GET request to the given URI.
///
/// The request is executed using a shared [`HttpClient`] instance. See
/// [`HttpClient::get`] for details.
pub fn get<U>(uri: U) -> Result<Response<Body>, Error>
where
    http::Uri: TryFrom<U>,
    <http::Uri as TryFrom<U>>::Error: Into<http::Error>,
{
    HttpClient::shared().get(uri)
}

/// Send a GET request to the given URI asynchronously.
///
/// The request is executed using a shared [`HttpClient`] instance. See
/// [`HttpClient::get_async`] for details.
pub fn get_async<U>(uri: U) -> ResponseFuture<'static>
where
    http::Uri: TryFrom<U>,
    <http::Uri as TryFrom<U>>::Error: Into<http::Error>,
{
    HttpClient::shared().get_async(uri)
}

/// Send a HEAD request to the given URI.
///
/// The request is executed using a shared [`HttpClient`] instance. See
/// [`HttpClient::head`] for details.
pub fn head<U>(uri: U) -> Result<Response<Body>, Error>
where
    http::Uri: TryFrom<U>,
    <http::Uri as TryFrom<U>>::Error: Into<http::Error>,
{
    HttpClient::shared().head(uri)
}

/// Send a HEAD request to the given URI asynchronously.
///
/// The request is executed using a shared [`HttpClient`] instance. See
/// [`HttpClient::head_async`] for details.
pub fn head_async<U>(uri: U) -> ResponseFuture<'static>
where
    http::Uri: TryFrom<U>,
    <http::Uri as TryFrom<U>>::Error: Into<http::Error>,
{
    HttpClient::shared().head_async(uri)
}

/// Send a POST request to the given URI with a given request body.
///
/// The request is executed using a shared [`HttpClient`] instance. See
/// [`HttpClient::post`] for details.
pub fn post<U, B>(uri: U, body: B) -> Result<Response<Body>, Error>
where
    http::Uri: TryFrom<U>,
    <http::Uri as TryFrom<U>>::Error: Into<http::Error>,
    B: Into<Body>,
{
    HttpClient::shared().post(uri, body)
}

/// Send a POST request to the given URI asynchronously with a given request
/// body.
///
/// The request is executed using a shared [`HttpClient`] instance. See
/// [`HttpClient::post_async`] for details.
///
/// # Examples
///
/// ```no_run
/// # async fn run() -> Result<(), Box<dyn std::error::Error>> {
/// use isahc::prelude::*;
///
/// let mut response = isahc::post_async("https://httpbin.org/post", r#"{
///     "speed": "fast",
///     "cool_name": true
/// }"#).await?;
///
/// let mut body: Vec<u8> = vec![];
/// response.copy_to(&mut body).await?;
///
/// let msg: serde_json::Value = serde_json::from_slice(&body)?;
/// println!("{}", msg);
/// # Ok(()) }
/// ```
pub fn post_async<U, B>(uri: U, body: B) -> ResponseFuture<'static>
where
    http::Uri: TryFrom<U>,
    <http::Uri as TryFrom<U>>::Error: Into<http::Error>,
    B: Into<AsyncBody>,
{
    HttpClient::shared().post_async(uri, body)
}

/// Send a PUT request to the given URI with a given request body.
///
/// The request is executed using a shared [`HttpClient`] instance. See
/// [`HttpClient::put`] for details.
pub fn put<U, B>(uri: U, body: B) -> Result<Response<Body>, Error>
where
    http::Uri: TryFrom<U>,
    <http::Uri as TryFrom<U>>::Error: Into<http::Error>,
    B: Into<Body>,
{
    HttpClient::shared().put(uri, body)
}

/// Send a PUT request to the given URI asynchronously with a given request
/// body.
///
/// The request is executed using a shared [`HttpClient`] instance. See
/// [`HttpClient::put_async`] for details.
pub fn put_async<U, B>(uri: U, body: B) -> ResponseFuture<'static>
where
    http::Uri: TryFrom<U>,
    <http::Uri as TryFrom<U>>::Error: Into<http::Error>,
    B: Into<AsyncBody>,
{
    HttpClient::shared().put_async(uri, body)
}

/// Send a DELETE request to the given URI.
///
/// The request is executed using a shared [`HttpClient`] instance. See
/// [`HttpClient::delete`] for details.
pub fn delete<U>(uri: U) -> Result<Response<Body>, Error>
where
    http::Uri: TryFrom<U>,
    <http::Uri as TryFrom<U>>::Error: Into<http::Error>,
{
    HttpClient::shared().delete(uri)
}

/// Send a DELETE request to the given URI asynchronously.
///
/// The request is executed using a shared [`HttpClient`] instance. See
/// [`HttpClient::delete_async`] for details.
pub fn delete_async<U>(uri: U) -> ResponseFuture<'static>
where
    http::Uri: TryFrom<U>,
    <http::Uri as TryFrom<U>>::Error: Into<http::Error>,
{
    HttpClient::shared().delete_async(uri)
}

/// Send an HTTP request and return the HTTP response.
///
/// The request is executed using a shared [`HttpClient`] instance. See
/// [`HttpClient::send`] for details.
pub fn send<B: Into<Body>>(request: Request<B>) -> Result<Response<Body>, Error> {
    HttpClient::shared().send(request)
}

/// Send an HTTP request and return the HTTP response asynchronously.
///
/// The request is executed using a shared [`HttpClient`] instance. See
/// [`HttpClient::send_async`] for details.
pub fn send_async<B: Into<AsyncBody>>(request: Request<B>) -> ResponseFuture<'static> {
    HttpClient::shared().send_async(request)
}

/// Gets a human-readable string with the version number of Isahc and its
/// dependencies.
///
/// This function can be helpful when troubleshooting issues in Isahc or one of
/// its dependencies.
pub fn version() -> &'static str {
    static FEATURES_STRING: &str = include_str!(concat!(env!("OUT_DIR"), "/features.txt"));
    static VERSION_STRING: Lazy<String> = Lazy::new(|| {
        format!(
            "isahc/{} (features:{}) {}",
            env!("CARGO_PKG_VERSION"),
            FEATURES_STRING,
            curl::Version::num(),
        )
    });

    &VERSION_STRING
}<|MERGE_RESOLUTION|>--- conflicted
+++ resolved
@@ -273,12 +273,8 @@
     http::{request::Request, response::Response},
     metrics::Metrics,
     request::RequestExt,
-<<<<<<< HEAD
-    response::ResponseExt,
+    response::{AsyncReadResponseExt, ReadResponseExt, ResponseExt},
     trailer::Trailer,
-=======
-    response::{AsyncReadResponseExt, ReadResponseExt, ResponseExt},
->>>>>>> 929fa750
 };
 
 /// Re-export of HTTP types.
