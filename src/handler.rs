--- conflicted
+++ resolved
@@ -1,9 +1,4 @@
-<<<<<<< HEAD
-use crate::{parse, Body, Error};
-use crate::stat::Stat;
-=======
-use crate::{parse, response::EffectiveUri, Body, Error};
->>>>>>> f7615014
+use crate::{parse, response::EffectiveUri, stat::Stat, Body, Error};
 use crossbeam_channel::{Receiver, Sender, TryRecvError};
 use crossbeam_utils::atomic::AtomicCell;
 use curl::easy::{InfoType, ReadError, SeekResult, WriteError};
@@ -98,13 +93,10 @@
     /// A waker used by the handler to wake up the associated future.
     waker: AtomicWaker,
 
-<<<<<<< HEAD
     stat: Stat,
-=======
     completed: AtomicCell<bool>,
     future_dropped: AtomicCell<bool>,
     response_body_dropped: AtomicCell<bool>,
->>>>>>> f7615014
 }
 
 impl RequestHandler {
@@ -114,6 +106,7 @@
         let shared = Arc::new(Shared {
             id: AtomicCell::new(usize::max_value()),
             waker: AtomicWaker::default(),
+            stat: Stat::default(),
             completed: AtomicCell::new(false),
             future_dropped: AtomicCell::new(false),
             response_body_dropped: AtomicCell::new(false),
@@ -141,7 +134,6 @@
         )
     }
 
-<<<<<<< HEAD
     /// Get this handler's stat object.
     pub(crate) fn stat(&self) -> &Stat {
         &self.shared.stat
@@ -152,8 +144,6 @@
         Arc::strong_count(&self.shared) == 1
     }
 
-=======
->>>>>>> f7615014
     /// Initialize the handler and prepare it for the request to begin.
     ///
     /// This is called from within the agent thread when it registers the
@@ -468,28 +458,6 @@
         }
     }
 
-<<<<<<< HEAD
-    fn complete(&mut self, mut builder: http::response::Builder) -> Result<Response<Body>, Error> {
-        // Since we only take the reader here, we are allowed to panic
-        // if someone tries to poll us again after the end of this call.
-        let reader = self.response_body_reader.take().unwrap();
-
-        // Send stat object along for the ride.
-        builder.extension(self.shared.stat.clone());
-
-        // If a Content-Length header is present, include that
-        // information in the body as well.
-        let content_length = builder
-            .headers_ref()
-            .unwrap()
-            .get(http::header::CONTENT_LENGTH)
-            .and_then(|v| v.to_str().ok())
-            .and_then(|v| v.parse().ok());
-
-        let body = match content_length {
-            Some(len) => Body::reader_sized(reader, len),
-            None => Body::reader(reader),
-=======
     fn complete(
         &mut self,
         mut builder: http::response::Builder,
@@ -508,8 +476,10 @@
                 .get(http::header::CONTENT_LENGTH)
                 .and_then(|v| v.to_str().ok())
                 .and_then(|v| v.parse().ok()),
->>>>>>> f7615014
         };
+
+        // Send stat object along for the ride.
+        builder.extension(self.shared.stat.clone());
 
         match builder.body(body) {
             Ok(response) => Ok(response),
