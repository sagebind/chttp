[package]
name = "isahc"
version = "0.7.6"
description = "The practical HTTP client that is fun to use."
authors = ["Stephen M. Coakley <me@stephencoakley.com>"]
license = "MIT"
keywords = ["http", "request", "client", "async", "curl"]
categories = ["web-programming::http-client"]
repository = "https://github.com/sagebind/isahc"
documentation = "https://docs.rs/isahc/"
readme = "README.md"
edition = "2018"

[package.metadata.docs.rs]
all-features = true

[badges.maintenance]
status = "actively-developed"

[features]
default = ["cookies", "http2", "static-curl"]
cookies = ["chrono"]
http2 = ["curl/http2"]
json = ["serde", "serde_json"]
psl = ["parking_lot", "publicsuffix"]
spnego = ["curl-sys/spnego"]
static-curl = ["curl/static-curl"]
middleware-api = []

[dependencies]
bytes = "0.4"
crossbeam-channel = "0.4"
crossbeam-utils = "0.7"
curl = "0.4.25"
curl-sys = "0.4.23"
futures-channel = "0.3"
futures-io = "0.3"
http = "0.1"
lazy_static = "1"
log = "0.4"
slab = "0.4"
sluice = "0.5"

[dependencies.chrono]
version = "0.4"
optional = true

[dependencies.futures-util]
version = "0.3"
features = ["io"]

[dependencies.parking_lot]
version = "0.9"
optional = true

[dependencies.publicsuffix]
version = "1.5"
default-features = false
optional = true

[dependencies.serde]
version = "1.0"
optional = true

[dependencies.serde_json]
version = "1.0"
optional = true

[dev-dependencies]
env_logger = "0.7"
flate2 = "1.0"
<<<<<<< HEAD
futures = "0.3"
mockito = "0.21"
=======
futures-preview = "0.3.0-alpha.18"
indicatif = "0.13"
mockito = "0.22"
>>>>>>> 029bfb3c
rayon = "1"
speculate = "0.1"
structopt = "0.3"

[[example]]
name = "json"
required-features = ["json", "serde/derive"]

[workspace]
members = ["benchmarks"]<|MERGE_RESOLUTION|>--- conflicted
+++ resolved
@@ -69,14 +69,9 @@
 [dev-dependencies]
 env_logger = "0.7"
 flate2 = "1.0"
-<<<<<<< HEAD
 futures = "0.3"
-mockito = "0.21"
-=======
-futures-preview = "0.3.0-alpha.18"
 indicatif = "0.13"
 mockito = "0.22"
->>>>>>> 029bfb3c
 rayon = "1"
 speculate = "0.1"
 structopt = "0.3"
