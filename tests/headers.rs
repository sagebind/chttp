<<<<<<< HEAD
use futures_lite::future::block_on;
use isahc::prelude::*;
use std::{
    io::{self, Write},
    net::TcpListener,
    thread,
};
=======
use isahc::{prelude::*, HttpClient, Request};
>>>>>>> 929fa750
use testserver::mock;

#[test]
fn accept_headers_populated_by_default() {
    let m = mock!();

    isahc::get(m.url()).unwrap();

    m.request().expect_header("accept", "*/*");
    m.request()
        .expect_header("accept-encoding", "deflate, gzip");
}

#[test]
fn user_agent_contains_expected_format() {
    let m = mock!();

    isahc::get(m.url()).unwrap();

    m.request()
        .expect_header_regex("user-agent", r"^curl/\S+ isahc/\S+$");
}

// Issue [#209](https://github.com/sagebind/isahc/issues/209)
#[test]
fn setting_an_empty_header_sends_a_header_with_no_value() {
    let m = mock!();

    Request::get(m.url())
        .header("an-empty-header", "")
        .body(())
        .unwrap()
        .send()
        .unwrap();

    m.request().expect_header("an-empty-header", "");
}

// Issue [#209](https://github.com/sagebind/isahc/issues/209)
#[test]
fn setting_a_blank_header_sends_a_header_with_no_value() {
    let m = mock!();

    Request::get(m.url())
        .header("an-empty-header", "    ")
        .body(())
        .unwrap()
        .send()
        .unwrap();

    m.request().expect_header("an-empty-header", "");
}

// Issue [#190](https://github.com/sagebind/isahc/issues/190)
#[test]
fn override_client_default_user_agent() {
    let m = mock!();

    let client = HttpClient::builder()
        .default_header("user-agent", "foo")
        .build()
        .unwrap();

    client.get(m.url()).unwrap();

    m.request().expect_header("user-agent", "foo");
}

// Issue [#205](https://github.com/sagebind/isahc/issues/205)
#[test]
fn set_title_case_headers_to_true() {
    let m = mock!();

    let client = HttpClient::builder()
        .default_header("foo-BAR", "baz")
        .title_case_headers(true)
        .build()
        .unwrap();

    client.get(m.url()).unwrap();

    assert_eq!(m.request().method, "GET");
    m.request()
        .headers
        .iter()
        .find(|(key, value)| key == "Foo-Bar" && value == "baz")
        .expect("header not found");
}

#[test]
fn header_can_be_inserted_in_httpclient_builder() {
    let m = mock!();

    let client = HttpClient::builder()
        .default_header("X-header", "some-value1")
        .build()
        .unwrap();

    let request = Request::builder()
        .method("GET")
        .uri(m.url())
        .body(())
        .unwrap();

    let _ = client.send(request).unwrap();

    m.request().expect_header("accept", "*/*");
    m.request()
        .expect_header("accept-encoding", "deflate, gzip");
    m.request().expect_header("X-header", "some-value1");
}

#[test]
fn headers_in_request_builder_must_override_headers_in_httpclient_builder() {
    let m = mock!();

    let client = HttpClient::builder()
        .default_header("X-header", "some-value1")
        .build()
        .unwrap();

    let request = Request::builder()
        .method("GET")
        .header("X-header", "some-value2")
        .uri(m.url())
        .body(())
        .unwrap();

    let _ = client.send(request).unwrap();

    m.request().expect_header("accept", "*/*");
    m.request()
        .expect_header("accept-encoding", "deflate, gzip");
    m.request().expect_header("X-header", "some-value2");
}

#[test]
fn multiple_headers_with_same_key_can_be_inserted_in_httpclient_builder() {
    let m = mock!();

    let client = HttpClient::builder()
        .default_header("X-header", "some-value1")
        .default_header("X-header", "some-value2")
        .build()
        .unwrap();

    let request = Request::builder()
        .method("GET")
        .uri(m.url())
        .body(())
        .unwrap();

    let _ = client.send(request).unwrap();

    m.request().expect_header("accept", "*/*");
    m.request()
        .expect_header("accept-encoding", "deflate, gzip");
    // Both values should be present.
    m.request().expect_header("X-header", "some-value1");
    m.request().expect_header("X-header", "some-value2");
}

#[test]
fn headers_in_request_builder_must_override_multiple_headers_in_httpclient_builder() {
    let m = mock!();

    let client = HttpClient::builder()
        .default_header("X-header", "some-value1")
        .default_header("X-header", "some-value2")
        .build()
        .unwrap();

    let request = Request::builder()
        .method("GET")
        .header("X-header", "some-value3")
        .uri(m.url())
        .body(())
        .unwrap();

    let _ = client.send(request).unwrap();

    m.request().expect_header("accept", "*/*");
    m.request()
        .expect_header("accept-encoding", "deflate, gzip");
    m.request().expect_header("X-header", "some-value3");
}

#[test]
fn trailer_headers() {
    let listener = TcpListener::bind("127.0.0.1:0").unwrap();
    let url = format!("http://{}", listener.local_addr().unwrap());

    thread::spawn(move || {
        let mut stream = listener.accept().unwrap().0;

        thread::spawn({
            let mut stream = stream.try_clone().unwrap();

            move || {
                io::copy(&mut stream, &mut io::sink()).unwrap();
            }
        });

        stream
            .write_all(
                b"\
            HTTP/1.1 200 OK\r\n\
            transfer-encoding: chunked\r\n\
            trailer: foo\r\n\
            \r\n\
            2\r\n\
            OK\r\n\
            0\r\n\
            foo: bar\r\n\
            \r\n\
        ",
            )
            .unwrap();
    });

    let mut response = isahc::get(url).unwrap();

    io::copy(response.body_mut(), &mut io::sink()).unwrap();

    assert_eq!(response.trailer().wait().get("foo").unwrap(), "bar");
}

#[test]
fn trailer_headers_async() {
    let listener = TcpListener::bind("127.0.0.1:0").unwrap();
    let url = format!("http://{}", listener.local_addr().unwrap());

    thread::spawn(move || {
        let mut stream = listener.accept().unwrap().0;

        thread::spawn({
            let mut stream = stream.try_clone().unwrap();

            move || {
                io::copy(&mut stream, &mut io::sink()).unwrap();
            }
        });

        stream
            .write_all(
                b"\
        HTTP/1.1 200 OK\r\n\
            transfer-encoding: chunked\r\n\
            trailer: foo\r\n\
            \r\n\
            2\r\n\
            OK\r\n\
            0\r\n\
            foo: bar\r\n\
            \r\n\
            ",
            )
            .unwrap();
    });

    block_on(async move {
        let mut body = None;
        let response = isahc::get_async(url).await.unwrap().map(|b| {
            body = Some(b);
            ()
        });

        thread::spawn(move || {
            io::copy(body.as_mut().unwrap(), &mut io::sink()).unwrap();
        });

        assert_eq!(response.trailer().wait_async().await.get("foo").unwrap(), "bar");
    });
}<|MERGE_RESOLUTION|>--- conflicted
+++ resolved
@@ -1,14 +1,10 @@
-<<<<<<< HEAD
 use futures_lite::future::block_on;
-use isahc::prelude::*;
+use isahc::{prelude::*, HttpClient, Request};
 use std::{
     io::{self, Write},
     net::TcpListener,
     thread,
 };
-=======
-use isahc::{prelude::*, HttpClient, Request};
->>>>>>> 929fa750
 use testserver::mock;
 
 #[test]
