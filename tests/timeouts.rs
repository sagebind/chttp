use isahc::prelude::*;
use std::{io::{self, Cursor, Read}, thread, time::Duration};
use testserver::mock;

#[macro_use]
mod utils;

/// Issue #3
#[test]
fn request_errors_if_read_timeout_is_reached() {
    // Spawn a slow server.
    let m = mock! {
        delay: 1s,
    };

    // Send a request with a timeout.
    let result = Request::post(m.url())
        .timeout(Duration::from_millis(500))
        .body("hello world")
        .unwrap()
        .send();

<<<<<<< HEAD
    // Client should time out.
    assert!(matches!(result, Err(e) if e.kind() == isahc::error::ErrorKind::Timeout));
=======
    // Client should time-out.
    assert_matches!(result, Err(isahc::Error::Timeout));
>>>>>>> e7284e3b

    assert_eq!(m.requests().len(), 1);
}

/// Issue #154
#[test]
fn timeout_during_response_body_produces_error() {
    struct SlowReader;

    impl Read for SlowReader {
        fn read(&mut self, _buf: &mut [u8]) -> io::Result<usize> {
            thread::sleep(Duration::from_secs(2));
            Ok(0)
        }
    }

    let m = mock! {
        body_reader: Cursor::new(vec![0; 100_000]).chain(SlowReader),
    };

    let mut response = Request::get(m.url())
        .timeout(Duration::from_millis(500))
        .body(())
        .unwrap()
        .send()
        .unwrap();

    // Because of the short timeout, the response body should abort while being
    // read from.
    assert_eq!(response.copy_to(std::io::sink()).unwrap_err().kind(), std::io::ErrorKind::TimedOut);
}<|MERGE_RESOLUTION|>--- conflicted
+++ resolved
@@ -20,13 +20,8 @@
         .unwrap()
         .send();
 
-<<<<<<< HEAD
-    // Client should time out.
-    assert!(matches!(result, Err(e) if e.kind() == isahc::error::ErrorKind::Timeout));
-=======
     // Client should time-out.
-    assert_matches!(result, Err(isahc::Error::Timeout));
->>>>>>> e7284e3b
+    assert_matches!(result, Err(e) if e.kind() == isahc::error::ErrorKind::Timeout);
 
     assert_eq!(m.requests().len(), 1);
 }
