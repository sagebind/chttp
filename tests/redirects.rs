use isahc::{
    config::RedirectPolicy,
    prelude::*,
};
use test_case::test_case;
use testserver::mock;

#[macro_use]
mod utils;

#[test]
fn response_301_no_follow() {
    let m = mock! {
        status: 301,
        headers {
            "Location": "/2",
        }
    };

    let response = isahc::get(m.url()).unwrap();

    assert_eq!(response.status(), 301);
    assert_eq!(response.headers()["Location"], "/2");
    assert_eq!(response.effective_uri().unwrap().path(), "/");

    assert!(!m.requests().is_empty());
}

#[test]
fn response_301_auto_follow() {
    let m2 = mock! {
        status: 200,
        body: "ok",
    };
    let location = m2.url();

    let m1 = mock! {
        status: 301,
        headers {
            "Location": location,
        }
    };

    let mut response = Request::get(m1.url())
        .redirect_policy(RedirectPolicy::Follow)
        .body(())
        .unwrap()
        .send()
        .unwrap();

    assert_eq!(response.status(), 200);
    assert_eq!(response.text().unwrap(), "ok");
    assert_eq!(response.effective_uri().unwrap().to_string(), m2.url());

    assert!(!m1.requests().is_empty());
    assert!(!m2.requests().is_empty());
}

#[test]
fn headers_are_reset_every_redirect() {
    let m2 = mock! {
        status: 200,
        headers {
            "X-Foo": "bbb",
            "X-Baz": "zzz",
        }
    };
    let location = m2.url();

    let m1 = mock! {
        status: 301,
        headers {
            "Location": location,
            "X-Foo": "aaa",
            "X-Bar": "zzz",
        }
    };

    let response = Request::get(m1.url())
        .redirect_policy(RedirectPolicy::Follow)
        .body(())
        .unwrap()
        .send()
        .unwrap();

    assert_eq!(response.status(), 200);
    assert_eq!(response.headers()["X-Foo"], "bbb");
    assert_eq!(response.headers()["X-Baz"], "zzz");
    assert!(!response.headers().contains_key("X-Bar"));

    assert!(!m1.requests().is_empty());
    assert!(!m2.requests().is_empty());
}

#[test_case(301)]
#[test_case(302)]
#[test_case(303)]
fn redirect_changes_post_to_get(status: u16) {
    let m2 = mock!();
    let location = m2.url();

    let m1 = mock! {
        status: status,
        headers {
            "Location": location,
        }
    };

    let response = Request::post(m1.url())
        .redirect_policy(RedirectPolicy::Follow)
        .body(())
        .unwrap()
        .send()
        .unwrap();

    assert_eq!(response.status(), 200);
    assert_eq!(response.effective_uri().unwrap().to_string(), m2.url());

    assert_eq!(m1.request().method, "POST");
    assert_eq!(m2.request().method, "GET");
}

#[test_case(307)]
#[test_case(308)]
fn redirect_also_sends_post(status: u16) {
    let m2 = mock!();
    let location = m2.url();

    let m1 = mock! {
        status: status,
        headers {
            "Location": location,
        }
    };

    let response = Request::post(m1.url())
        .redirect_policy(RedirectPolicy::Follow)
        .body(())
        .unwrap()
        .send()
        .unwrap();

    assert_eq!(response.status(), 200);
    assert_eq!(response.effective_uri().unwrap().to_string(), m2.url());

    assert_eq!(m1.request().method, "POST");
    assert_eq!(m2.request().method, "POST");
}

// Issue #250
#[test]
fn redirect_with_response_body() {
    let m2 = mock! {
        body: "OK",
    };
    let location = m2.url();

    let m1 = mock! {
        status: 302,
        headers {
            "Location": location,
        }
        body: "REDIRECT",
    };

    let response = Request::post(m1.url())
        .redirect_policy(RedirectPolicy::Follow)
        .body(())
        .unwrap()
        .send()
        .unwrap();

    assert_eq!(response.status(), 200);
    assert_eq!(response.effective_uri().unwrap().to_string(), m2.url());

    assert_eq!(m1.request().method, "POST");
    assert_eq!(m2.request().method, "GET");
}

// Issue #250
#[test]
fn redirect_policy_from_client() {
    let m2 = mock!();
    let location = m2.url();

    let m1 = mock! {
        status: 302,
        headers {
            "Location": location,
        }
    };

    let client = HttpClient::builder()
        .redirect_policy(RedirectPolicy::Limit(8))
        .build()
        .unwrap();

    let response = client.post(m1.url(), ()).unwrap();

    assert_eq!(response.status(), 200);
    assert_eq!(response.effective_uri().unwrap().to_string(), m2.url());

    assert_eq!(m1.request().method, "POST");
    assert_eq!(m2.request().method, "GET");
}

#[test]
fn redirect_non_rewindable_body_returns_error() {
    let m2 = mock!();
    let location = m2.url();

    let m1 = mock! {
        status: 307,
        headers {
            "Location": location,
        }
    };

    // Create a streaming body of unknown size.
    let upload_stream = Body::from_reader(Body::from_bytes(b"hello world"));

    let result = Request::post(m1.url())
        .redirect_policy(RedirectPolicy::Follow)
        .body(upload_stream)
        .unwrap()
        .send();

<<<<<<< HEAD
    assert!(matches!(result, Err(e) if e.kind() == isahc::error::ErrorKind::RequestBodyNotRewindable));
=======
    assert_matches!(result, Err(isahc::Error::RequestBodyError(_)));
>>>>>>> e7284e3b
    assert_eq!(m1.request().method, "POST");
}

#[test]
fn redirect_limit_is_respected() {
    let m = mock! {
        status: 301,
        headers {
            "Location": "/next",
        }
    };

    let result = Request::get(m.url())
        .redirect_policy(RedirectPolicy::Limit(5))
        .body(())
        .unwrap()
        .send();

    // Request should error with too many redirects.
    assert!(matches!(result, Err(e) if e.kind() == isahc::error::ErrorKind::TooManyRedirects));

    // After request (limit + 1) that returns a redirect should error.
    assert_eq!(m.requests().len(), 6);
}

#[test]
fn auto_referer_sets_expected_header() {
    let m3 = mock!();

    let m2 = {
        let location = m3.url();
        mock! {
            status: 301,
            headers {
                "Location": location,
            }
        }
    };

    let m1 = {
        let location = m2.url();
        mock! {
            status: 301,
            headers {
                "Location": location,
            }
        }
    };

    Request::get(m1.url())
        .redirect_policy(RedirectPolicy::Follow)
        .auto_referer()
        .body(())
        .unwrap()
        .send()
        .unwrap();

    m2.request().expect_header("Referer", m1.url());
    m3.request().expect_header("Referer", m2.url());
}<|MERGE_RESOLUTION|>--- conflicted
+++ resolved
@@ -225,11 +225,7 @@
         .unwrap()
         .send();
 
-<<<<<<< HEAD
-    assert!(matches!(result, Err(e) if e.kind() == isahc::error::ErrorKind::RequestBodyNotRewindable));
-=======
-    assert_matches!(result, Err(isahc::Error::RequestBodyError(_)));
->>>>>>> e7284e3b
+    assert_matches!(result, Err(e) if e.kind() == isahc::error::ErrorKind::RequestBodyNotRewindable);
     assert_eq!(m1.request().method, "POST");
 }
 
